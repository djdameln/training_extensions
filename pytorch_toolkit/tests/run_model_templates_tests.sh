--- conflicted
+++ resolved
@@ -1,9 +1,4 @@
 # THIS IS WORKAROUND UNTIL CI IS NOT ADJUSTED
 cd ../
 chmod +x tests/run_model_templates_tests.sh
-<<<<<<< HEAD
-=======
-
-
->>>>>>> 96301fdd
-tests/run_model_templates_tests.sh $1
+tests/run_model_templates_tests.sh $1